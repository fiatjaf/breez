--- conflicted
+++ resolved
@@ -151,15 +151,11 @@
 				atomic.StoreInt32(&a.isReady, 0)
 				go a.notify(data.NotificationEvent{Type: data.NotificationEvent_LIGHTNING_SERVICE_DOWN})
 			case lnnode.BackupNeededEvent:
-<<<<<<< HEAD
-				a.BackupManager.RequestBackup()
+				a.BackupManager.RequestCommitmentChangedBackup()
 			case lnnode.ChannelEvent:
 				if a.lnDaemon.HasActiveChannel() {
 					go a.ensureSafeToRunNode()
 				}
-=======
-				a.BackupManager.RequestCommitmentChangedBackup()
->>>>>>> 7f017ef2
 			}
 		case <-client.Quit():
 			return nil
