package account

import (
	"context"
	"math"
	"time"

	"github.com/breez/breez/data"
	"github.com/golang/protobuf/proto"
	"github.com/lightningnetwork/lnd/lnrpc"
	"golang.org/x/sync/singleflight"
)

const (
	maxPaymentAllowedSat = math.MaxUint32 / 1000
	endpointTimeout      = 5
)

var (
	createChannelGroup singleflight.Group
)

/*
GetAccountInfo is responsible for retrieving some general account details such as balance, status, etc...
*/
func (a *Service) GetAccountInfo() (*data.Account, error) {
	accBuf, err := a.breezDB.FetchAccount()
	if err != nil {
		return nil, err
	}
	account := &data.Account{}
	if accBuf != nil {
		err = proto.Unmarshal(accBuf, account)
	}
	return account, err
}

// EnableAccount controls whether the account will be enabled or disabled.
// When disbled, no attempt will be made to open a channel with breez node.
func (a *Service) EnableAccount(enabled bool) error {
	if err := a.breezDB.EnableAccount(enabled); err != nil {
		a.log.Infof("Error in enabling account (enabled = %v) %v", enabled, err)
		return err
	}	
	a.onAccountChanged()
	return nil
}


/*func (a *Service) updateNodeChannelPolicy() {
	accData, err := a.calculateAccount()
	if err != nil {
		a.log.Errorf("Failed to updateNodeChannelPolicy, couldn't fetch account %v", err)
		return
	}
	for {
		if a.IsConnectedToRoutingNode() {
			c, ctx, cancel := a.breezAPI.NewFundManager()
			_, err := c.UpdateChannelPolicy(ctx, &breezservice.UpdateChannelPolicyRequest{PubKey: accData.Id})
			cancel()
			if err == nil {
				a.log.Infof("updateChannelPolicy updated successfully")
				return
			}
			a.log.Errorf("updateChannelPolicy error: %v", err)
		}
		time.Sleep(time.Second * 5)
	}
}*/

<<<<<<< HEAD
func (a *Service) getAccountStatus(walletBalance *lnrpc.WalletBalanceResponse) (data.Account_AccountStatus, error) {
	channelPoints, _, err := a.getOpenChannels()
=======
func (a *Service) getAccountStatus(walletBalance *lnrpc.WalletBalanceResponse) (data.Account_AccountStatus, string, error) {
	_, channelPoints, err := a.getBreezOpenChannels()
>>>>>>> 221ce485
	if err != nil {
		return -1, "", err
	}
	if len(channelPoints) > 0 {
<<<<<<< HEAD
		return data.Account_CONNECTED, nil
=======
		return data.Account_ACTIVE, channelPoints[0], nil
>>>>>>> 221ce485
	}

	lnclient := a.daemonAPI.APIClient()
	pendingChannels, err := lnclient.PendingChannels(context.Background(), &lnrpc.PendingChannelsRequest{})
	if err != nil {
		return -1, "", err
	}
	if len(pendingChannels.PendingOpenChannels) > 0 {
<<<<<<< HEAD
		return data.Account_PROCESSING_CONNECTION, nil
	}
	if len(pendingChannels.PendingClosingChannels) > 0 || len(pendingChannels.PendingForceClosingChannels) > 0 {
		return data.Account_CLOSING_CONNECTION, nil
	}

	return data.Account_DISCONNECTED, nil
=======
		chanPoint := pendingChannels.PendingOpenChannels[0].Channel.ChannelPoint
		return data.Account_PROCESSING_BREEZ_CONNECTION, chanPoint, nil
	}
	if len(pendingChannels.PendingClosingChannels) > 0 || len(pendingChannels.PendingForceClosingChannels) > 0 {
		return data.Account_PROCESSING_WITHDRAWAL, "", nil
	}

	if walletBalance.UnconfirmedBalance > 0 {
		return data.Account_WAITING_DEPOSIT_CONFIRMATION, "", nil
	}
	return data.Account_WAITING_DEPOSIT, "", nil
>>>>>>> 221ce485
}

func (a *Service) getRecievePayLimit() (maxReceive, maxPay, maxReserve int64, err error) {
	lnclient := a.daemonAPI.APIClient()
	channels, err := lnclient.ListChannels(context.Background(), &lnrpc.ListChannelsRequest{})
	if err != nil {
		return 0, 0, 0, err
	}

	pendingChannels, err := lnclient.PendingChannels(context.Background(), &lnrpc.PendingChannelsRequest{})
	if err != nil {
		return 0, 0, 0, err
	}

	var maxAllowedToReceive int64
	var maxAllowedToPay int64
	var maxChanReserve int64

	processChannel := func(canReceive, canPay, chanReserve int64) {
		if canReceive < 0 {
			canReceive = 0
		}
		if maxAllowedToReceive < canReceive {
			maxAllowedToReceive = canReceive
		}

		if canPay < 0 {
			canPay = 0
		}
		if maxAllowedToPay < canPay {
			maxAllowedToPay = canPay
		}
		if maxChanReserve < chanReserve {
			maxChanReserve = chanReserve
		}
	}

	for _, b := range channels.Channels {
		thisChannelCanReceive := b.RemoteBalance - b.RemoteChanReserve
		thisChannelCanPay := b.LocalBalance - b.LocalChanReserve
		if !b.Initiator {
			// In case this is a remote initated channel we will take a buffer of half commit fee size
			// to ensure the remote balance won't get too close to the channel reserve.
			thisChannelCanReceive -= b.CommitFee / 2
		} else {
			// Otherwise we need to restrict how much we can pay at the same manner
			thisChannelCanPay -= b.CommitFee / 2
		}
		processChannel(thisChannelCanReceive, thisChannelCanPay, b.LocalChanReserve)
	}

	for _, b := range pendingChannels.PendingOpenChannels {
		processChannel(0, 0, b.Channel.LocalChanReserve)
	}

	return maxAllowedToReceive, maxAllowedToPay, maxChanReserve, nil
}

func (a *Service) getRoutingNodeFeeRate(ourKey string) (int64, error) {
	chanIDs, _, err := a.getOpenChannels()
	if err != nil {
		a.log.Errorf("Failed to get breez channels %v", err)
		return 0, err
	}

	if len(chanIDs) == 0 {
		return 0, nil
	}

	lnclient := a.daemonAPI.APIClient()
	edge, err := lnclient.GetChanInfo(context.Background(), &lnrpc.ChanInfoRequest{ChanId: chanIDs[0]})
	if err != nil {
		a.log.Errorf("Failed to get breez channel info %v", err)
		return 0, err
	}

	if ourKey == edge.Node1Pub && edge.Node2Policy != nil {
		return edge.Node2Policy.FeeBaseMsat / 1000, nil
	} else if edge.Node1Policy != nil {
		return edge.Node1Policy.FeeBaseMsat / 1000, nil
	}
	return 0, nil
}

func (a *Service) getOpenChannels() ([]uint64, []string, error) {
	var channelPoints []string
	var channelIds []uint64
	lnclient := a.daemonAPI.APIClient()
	channels, err := lnclient.ListChannels(context.Background(), &lnrpc.ListChannelsRequest{
		PrivateOnly: true,
	})
	if err != nil {
		return nil, nil, err
	}

	for _, c := range channels.Channels {
		channelPoints = append(channelPoints, c.ChannelPoint)
		channelIds = append(channelIds, c.ChanId)
		a.log.Infof("Channel Point with node = %v", c.ChannelPoint)
	}
	return channelIds, channelPoints, nil
}

func (a *Service) getPendingChannelPoint() (string, error) {
	lnclient := a.daemonAPI.APIClient()
	pendingChannels, err := lnclient.PendingChannels(context.Background(), &lnrpc.PendingChannelsRequest{})
	if err != nil {
		return "", err
	}

	if len(pendingChannels.PendingOpenChannels) == 0 {
		return "", nil
	}

	for _, c := range pendingChannels.PendingOpenChannels {
		return c.Channel.ChannelPoint, nil
	}

	return "", nil
}

func (a *Service) calculateAccount() (*data.Account, error) {
	lnclient := a.daemonAPI.APIClient()
	lnInfo, err := lnclient.GetInfo(context.Background(), &lnrpc.GetInfoRequest{})
	if err != nil {
		return nil, err
	}

	channelBalance, err := lnclient.ChannelBalance(context.Background(), &lnrpc.ChannelBalanceRequest{})
	if err != nil {
		return nil, err
	}

	walletBalance, err := lnclient.WalletBalance(context.Background(), &lnrpc.WalletBalanceRequest{})
	if err != nil {
		return nil, err
	}

	accStatus, chanPoint, err := a.getAccountStatus(walletBalance)
	if err != nil {
		return nil, err
	}

	maxAllowedToReceive, maxAllowedToPay, maxChanReserve, err := a.getRecievePayLimit()
	if err != nil {
		return nil, err
	}

	routingNodeFeeRate, err := a.getRoutingNodeFeeRate(lnInfo.IdentityPubkey)
	if err != nil {
		a.log.Infof("Failed to get routing node fee %v", err)
	}
	a.log.Infof("Routing node fee rate = %v", routingNodeFeeRate)

	enabled, err := a.breezDB.AccountEnabled()
	if err != nil {
		return nil, err
	}
	onChainBalance := walletBalance.ConfirmedBalance
	return &data.Account{
		Id:                  lnInfo.IdentityPubkey,
		Balance:             channelBalance.Balance,
		MaxAllowedToReceive: maxAllowedToReceive,
		MaxAllowedToPay:     maxAllowedToPay,
		MaxPaymentAmount:    maxPaymentAllowedSat,
		MaxChanReserve:      maxChanReserve,
		Status:              accStatus,
		WalletBalance:       onChainBalance,
		RoutingNodeFee:      routingNodeFeeRate,
<<<<<<< HEAD
		ReadyForPayments:    a.daemonAPI.HasActiveChannel(),
		Enabled: 			 enabled,
=======
		Enabled:             enabled,
		ChannelPoint:        chanPoint,
>>>>>>> 221ce485
	}, nil
}

//We need to put some dealy on this bacause there is a gap between transaction hit LND and the other side effects that happen
//like channel updates, balance updates etc...
func (a *Service) onAccountChanged() {
	time.Sleep(2 * time.Second)
	a.calculateAccountAndNotify()
}

func (a *Service) calculateAccountAndNotify() (*data.Account, error) {
	acc, err := a.calculateAccount()
	if err != nil {
		a.log.Errorf("Failed to calculate account %v", err)
	}
	accBuf, err := proto.Marshal(acc)
	if err != nil {
		a.log.Errorf("failed to marshal account, change event wasn't propagated")
		return nil, err
	}
	a.breezDB.SaveAccount(accBuf)
	a.onServiceEvent(data.NotificationEvent{Type: data.NotificationEvent_ACCOUNT_CHANGED})
	return acc, nil
}<|MERGE_RESOLUTION|>--- conflicted
+++ resolved
@@ -68,22 +68,13 @@
 	}
 }*/
 
-<<<<<<< HEAD
-func (a *Service) getAccountStatus(walletBalance *lnrpc.WalletBalanceResponse) (data.Account_AccountStatus, error) {
-	channelPoints, _, err := a.getOpenChannels()
-=======
 func (a *Service) getAccountStatus(walletBalance *lnrpc.WalletBalanceResponse) (data.Account_AccountStatus, string, error) {
-	_, channelPoints, err := a.getBreezOpenChannels()
->>>>>>> 221ce485
+	_, channelPoints, err := a.getOpenChannels()
 	if err != nil {
 		return -1, "", err
 	}
 	if len(channelPoints) > 0 {
-<<<<<<< HEAD
-		return data.Account_CONNECTED, nil
-=======
-		return data.Account_ACTIVE, channelPoints[0], nil
->>>>>>> 221ce485
+		return data.Account_CONNECTED, channelPoints[0], nil
 	}
 
 	lnclient := a.daemonAPI.APIClient()
@@ -92,27 +83,14 @@
 		return -1, "", err
 	}
 	if len(pendingChannels.PendingOpenChannels) > 0 {
-<<<<<<< HEAD
-		return data.Account_PROCESSING_CONNECTION, nil
+		chanPoint := pendingChannels.PendingOpenChannels[0].Channel.ChannelPoint
+		return data.Account_PROCESSING_CONNECTION, chanPoint, nil
 	}
 	if len(pendingChannels.PendingClosingChannels) > 0 || len(pendingChannels.PendingForceClosingChannels) > 0 {
-		return data.Account_CLOSING_CONNECTION, nil
-	}
-
-	return data.Account_DISCONNECTED, nil
-=======
-		chanPoint := pendingChannels.PendingOpenChannels[0].Channel.ChannelPoint
-		return data.Account_PROCESSING_BREEZ_CONNECTION, chanPoint, nil
-	}
-	if len(pendingChannels.PendingClosingChannels) > 0 || len(pendingChannels.PendingForceClosingChannels) > 0 {
-		return data.Account_PROCESSING_WITHDRAWAL, "", nil
-	}
-
-	if walletBalance.UnconfirmedBalance > 0 {
-		return data.Account_WAITING_DEPOSIT_CONFIRMATION, "", nil
-	}
-	return data.Account_WAITING_DEPOSIT, "", nil
->>>>>>> 221ce485
+		return data.Account_CLOSING_CONNECTION, "", nil
+	}
+
+	return data.Account_DISCONNECTED, "", nil
 }
 
 func (a *Service) getRecievePayLimit() (maxReceive, maxPay, maxReserve int64, err error) {
@@ -282,13 +260,9 @@
 		Status:              accStatus,
 		WalletBalance:       onChainBalance,
 		RoutingNodeFee:      routingNodeFeeRate,
-<<<<<<< HEAD
 		ReadyForPayments:    a.daemonAPI.HasActiveChannel(),
 		Enabled: 			 enabled,
-=======
-		Enabled:             enabled,
 		ChannelPoint:        chanPoint,
->>>>>>> 221ce485
 	}, nil
 }
 
