--- conflicted
+++ resolved
@@ -27,10 +27,6 @@
 	bootstrapMu sync.Mutex
 )
 
-<<<<<<< HEAD
-func NeedsBootstrap(workingDir string, logger btclog.Logger) (bool, error) {
-	logger.Info("NeedsBootstrap started")
-=======
 func ResetChainService(workingDir string) error {
 	bootstrapMu.Lock()
 	defer bootstrapMu.Unlock()
@@ -52,8 +48,8 @@
 	return nil
 }
 
-func NeedsBootstrap(workingDir string) (bool, error) {
->>>>>>> c311979a
+func NeedsBootstrap(workingDir string, logger btclog.Logger) (bool, error) {
+	logger.Info("NeedsBootstrap started")
 	bootstrapMu.Lock()
 	defer bootstrapMu.Unlock()
 
