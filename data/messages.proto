syntax = "proto3";

package data;

message ChainStatus {
    uint32 blockHeight = 1;
    bool syncedToChain = 2;
}

message Account {
    enum AccountStatus {        
        DISCONNECTED = 0;        
        PROCESSING_CONNECTION = 1;
        CLOSING_CONNECTION = 2;
        CONNECTED = 3;
    }
    string id = 1;
    int64 balance = 2;      
    int64 walletBalance = 3;
    AccountStatus status = 4;   

    //maximum payment this node can receive via lightning  
    int64 maxAllowedToReceive = 5;

    //maximum payment this node can pay via lightning    
    int64 maxAllowedToPay = 6;

    //The lightning absolute payment amount
    int64 maxPaymentAmount = 7;   

    //The routing node fee as reflected in the node policy
    int64 routingNodeFee = 8;

    //the state of the account, if not enabled then no automatic
    //attempt to open a channel with breez node will be made.
    bool enabled = 9;

    //maximum chan reserve accross all channels of this account.
    int64 maxChanReserve = 10;

<<<<<<< HEAD
    // reflects if this account can receive/send payments.
    bool readyForPayments = 11;
=======
    //The funding transaction id of the channel.
    string channelPoint = 11;
>>>>>>> 221ce485
}

message Payment {
    enum PaymentType { 
        DEPOSIT = 0;
        WITHDRAWAL = 1;
        SENT = 2;
        RECEIVED = 3; 
    }
    
    PaymentType type = 1;    
    int64 amount = 3;
    int64 creationTimestamp = 4;    
    InvoiceMemo invoiceMemo = 6;
    string redeemTxID = 7;
    string paymentHash = 8;
    string destination = 9;
    uint32 PendingExpirationHeight = 10;
    int64 PendingExpirationTimestamp = 11;
    int64 fee = 12;
    string preimage = 13;
}

message PaymentsList {
    repeated Payment paymentsList = 1;
}

message PaymentResponse {
    string paymentError = 1;
    string traceReport = 2;
}

message SendWalletCoinsRequest {
    string address = 1;    
    int64 satPerByteFee = 2;    
}

message PayInvoiceRequest {
    int64 amount = 1;
    string paymentRequest = 2;
}

message InvoiceMemo {
    string description = 1;
    int64 amount = 2;
    string payeeName = 3;
    string payeeImageURL = 4;    
    string payerName = 5;
    string payerImageURL = 6;
    bool transferRequest = 7;
    int64 expiry = 8;
}

message Invoice {   
    InvoiceMemo memo = 1;
    bool settled = 2;    
    int64 amtPaid = 3;
}

message NotificationEvent {
    enum NotificationType {
        READY = 0;
        INITIALIZATION_FAILED = 1;        
        ACCOUNT_CHANGED = 2;        
        PAYMENT_SENT = 3;
        INVOICE_PAID = 4;        
        LIGHTNING_SERVICE_DOWN = 5;
        FUND_ADDRESS_CREATED = 6;
        FUND_ADDRESS_UNSPENT_CHANGED = 7;
        BACKUP_SUCCESS = 8;
        BACKUP_FAILED = 9;
        BACKUP_AUTH_FAILED = 10;
        BACKUP_NODE_CONFLICT = 11;
        BACKUP_REQUEST = 12;
    }

    NotificationType type = 1;
    repeated string data = 2;
}

message AddFundInitReply {
    string address = 1;
    int64 maxAllowedDeposit = 2;
    string errorMessage = 3;
    string backupJson = 4;
    int64 requiredReserve = 5;
}

message AddFundReply {
    string errorMessage = 1;
}

message RefundRequest {
    string address = 1;
    string refundAddress = 2;
    int32 target_conf = 3;
    int64 sat_per_byte = 4;
}

enum SwapError {
    NO_ERROR = 0;
    FUNDS_EXCEED_LIMIT = 1;
    TX_TOO_SMALL = 2;
    INVOICE_AMOUNT_MISMATCH = 3;
    SWAP_EXPIRED = 4;
}

message AddFundError {
    SwapAddressInfo swapAddressInfo = 1;
    float hoursToUnlock = 2;    
}

message FundStatusReply {
    repeated SwapAddressInfo unConfirmedAddresses = 1;
    repeated SwapAddressInfo confirmedAddresses = 2;
    repeated SwapAddressInfo refundableAddresses = 3;
}

message RemoveFundRequest {
  string address = 1;
  int64 amount = 2;
}

message RemoveFundReply{
  string txid = 1;  
  string errorMessage = 2;
}

message SwapAddressInfo {   
    string address = 1;
    string PaymentHash = 2;     
    int64 ConfirmedAmount = 3;
    repeated string ConfirmedTransactionIds = 4;
    int64 PaidAmount = 5;
    uint32 lockHeight = 6;
    string errorMessage = 7;
    string lastRefundTxID = 8;
    SwapError swapError = 9;
    string FundingTxID = 10;
    float hoursToUnlock = 11;
}

message SwapAddressList {
    repeated SwapAddressInfo addresses = 1;
}

message CreateRatchetSessionRequest {
    string secret = 1;
    string remotePubKey = 2;
    string sessionID = 3;
    uint64 expiry = 4;
}

message CreateRatchetSessionReply {
    string sessionID = 1;    
    string secret = 2;
    string pubKey = 3;
}

message RatchetSessionInfoReply {
    string sessionID = 1;
    bool initiated = 2;
    string userInfo = 3;
}

message RatchetSessionSetInfoRequest {
    string sessionID = 1;
    string userInfo = 2;
}

message RatchetEncryptRequest {
    string sessionID = 1;
    string message = 2;
}

message RatchetDecryptRequest {
    string sessionID = 1;
    string encryptedMessage = 2;
}

message BootstrapFilesRequest {
    string WorkingDir = 1;
    repeated string FullPaths = 2;
}

message Peers {
    bool isDefault = 1;
    repeated string peer = 2;
}

message rate {
    string coin = 1;
    double value = 2;
}
message Rates {
    repeated rate rates = 1;
}

message LSPInformation {
    /// The name of of lsp
    string name = 1;

    /// The identity pubkey of the Lightning node
    string pubkey = 2;
    /// The network location of the lightning node, e.g. `12.34.56.78:9012` or `localhost:10011`
    string host = 3;

    /// The channel capacity in satoshis
    int64 channel_capacity = 4;
    /// The target number of blocks that the funding transaction should be confirmed by.
    int32 target_conf = 5;

    /// The base fee charged regardless of the number of milli-satoshis sent.
    int64 base_fee_msat = 6;
    /// The effective fee rate in milli-satoshis. The precision of this value goes up to 6 decimal places, so 1e-6.
    double fee_rate = 7;
    /// The required timelock delta for HTLCs forwarded over the channel.
    uint32 time_lock_delta = 8;
    /// The minimum value in millisatoshi we will require for incoming HTLCs on the channel.
    int64 min_htlc_msat = 9;
}
message LSPList {
    map<string, LSPInformation> lsps = 1; // The key is the lsp id
}<|MERGE_RESOLUTION|>--- conflicted
+++ resolved
@@ -38,13 +38,11 @@
     //maximum chan reserve accross all channels of this account.
     int64 maxChanReserve = 10;
 
-<<<<<<< HEAD
     // reflects if this account can receive/send payments.
     bool readyForPayments = 11;
-=======
+
     //The funding transaction id of the channel.
-    string channelPoint = 11;
->>>>>>> 221ce485
+    string channelPoint = 12;
 }
 
 message Payment {
