--- conflicted
+++ resolved
@@ -19,14 +19,14 @@
 	"golang.org/x/sync/singleflight"
 )
 
-<<<<<<< HEAD
 type paymentType byte
 
 const (
-	sentPayment       = paymentType(0)
-	receivedPayment   = paymentType(1)
-	depositPayment    = paymentType(2)
-	withdrawalPayment = paymentType(3)
+	defaultInvoiceExpiry int64 = 3600
+	sentPayment                = paymentType(0)
+	receivedPayment            = paymentType(1)
+	depositPayment             = paymentType(2)
+	withdrawalPayment          = paymentType(3)
 )
 
 type paymentInfo struct {
@@ -53,12 +53,6 @@
 	return &payment, err
 }
 
-=======
-const (
-	defaultInvoiceExpiry int64 = 3600
-)
-
->>>>>>> 3a37f14d
 var blankInvoiceGroup singleflight.Group
 
 /*
